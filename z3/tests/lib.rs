--- conflicted
+++ resolved
@@ -790,7 +790,6 @@
 }
 
 #[test]
-<<<<<<< HEAD
 fn check_application_of_tactic_to_goal() {
     let cfg = Config::new();
     let ctx = Context::new(&cfg);
@@ -917,7 +916,8 @@
     assert_eq!(format!("{}", goal), "(goal\n  a)");
     goal.reset();
     assert_eq!(format!("{}", goal), "(goal)");
-=======
+}
+
 fn test_set_membership() {
     let _ = env_logger::try_init();
     let cfg = Config::new();
@@ -989,12 +989,10 @@
 
     solver.assert(&set.select(&zero)._eq(&one.into()).not());
     assert_eq!(solver.check(), SatResult::Unsat);
->>>>>>> 50181584
 }
 
 #[test]
 #[should_panic]
-<<<<<<< HEAD
 fn test_goal_get_formulas_empty() {
     let cfg = Config::new();
     let ctx = Context::new(&cfg);
@@ -1123,7 +1121,8 @@
     let true_and_false_and_true = ast::Bool::and(&ctx, &[&true_bool, &false_bool, &true_bool]);
     goal.assert(&true_and_false_and_true);
     test_apply_tactic(&ctx, goal, vec![false_bool.clone()], vec![false_bool.clone()]);
-=======
+}
+  
 fn test_issue_94() {
     let cfg = Config::new();
     let ctx0 = Context::new(&cfg);
@@ -1131,5 +1130,4 @@
     let i0 = ast::Int::fresh_const(&ctx0, "a");
     let i1 = ast::Int::fresh_const(&ctx1, "b");
     ast::Int::add(&ctx0, &[&i0, &i1]);
->>>>>>> 50181584
 }